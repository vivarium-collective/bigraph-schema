--- conflicted
+++ resolved
@@ -9,14 +9,9 @@
 
 from bigraph_schema import local_lookup_module, TypeSystem
 from bigraph_schema.type_functions import (
-<<<<<<< HEAD
-    divide_longest, base_types, accumulate, to_string, deserialize_integer, apply_schema, data_module)
-from bigraph_schema.utilities import compare_dicts, NONE_SYMBOL, state_instance
-=======
         accumulate, base_types, data_module, deserialize_integer,
         divide_longest, to_string)
-from bigraph_schema.utilities import compare_dicts, NONE_SYMBOL
->>>>>>> 22198bc2
+from bigraph_schema.utilities import compare_dicts, NONE_SYMBOL, state_instance
 from bigraph_schema.units import units
 from bigraph_schema.registry import establish_path, remove_omitted
 
@@ -2600,11 +2595,8 @@
     test_union_key_error(core)
     test_tree_equivalence(core)
     test_star_view_project(core)
-<<<<<<< HEAD
     test_update_removed(core)
-=======
     test_merge_schemas(core)
->>>>>>> 22198bc2
 
     # test_slice_edge(core)
     # test_complex_wiring(core)